os: linux
sudo: required
dist: trusty

language:
  - c

compiler:
  - clang

branches:
  only:
    - coverity

before_install:
  - sudo apt-get update -qq
  - sudo apt-get install -y libavl-dev libev-dev
  - sudo apt-get install -y zlib1g-dev libssl-dev

  - wget https://cmocka.org/files/1.0/cmocka-1.0.1.tar.xz
  - tar -xJvf cmocka-1.0.1.tar.xz
  - cd cmocka-1.0.1 && mkdir build && cd build
  - cmake -DCMAKE_INSTALL_PREFIX:PATH=/usr .. && make -j2 && sudo make install
  - cd ../..

  - git clone https://github.com/CESNET/libyang.git
  - cd libyang; mkdir build; cd build
  - cmake -DCMAKE_INSTALL_PREFIX:PATH=/usr -DCMAKE_BUILD_TYPE=Release ..
  - make -j2 && sudo make install
  - cd ../..

  - wget https://red.libssh.org/attachments/download/177/libssh-0.7.2.tar.xz
  - tar -xJf libssh-0.7.2.tar.xz
  - mkdir libssh-0.7.2/build && cd libssh-0.7.2/build
  - cmake -DCMAKE_INSTALL_PREFIX:PATH=/usr .. && make -j2 && sudo make install
  - cd ../..

  - git clone -b devel https://github.com/CESNET/libnetconf2.git
  - cd libnetconf2; mkdir build; cd build
  - cmake -DCMAKE_INSTALL_PREFIX:PATH=/usr -DCMAKE_BUILD_TYPE=Release ..
  - make -j2 && sudo make install
  - cd ../..

  - git clone https://github.com/google/protobuf.git
  - cd protobuf
  - ./autogen.sh && ./configure --prefix=/usr && make -j2 && sudo make install
  - cd ..

  - git clone https://github.com/protobuf-c/protobuf-c.git
  - cd protobuf-c
  - ./autogen.sh && ./configure --prefix=/usr && make -j2 && sudo make install
  - cd ..

  - git clone https://github.com/sysrepo/sysrepo.git
  - cd sysrepo; mkdir build; cd build
  - cmake -DCMAKE_BUILD_TYPE=Release -DCMAKE_INSTALL_PREFIX:PATH=/usr -DREPOSITORY_LOC:PATH=/etc/sysrepo ..
  - make -j2 && sudo make install
  - cd ../..

env:
  global:
   # The next declaration is the encrypted COVERITY_SCAN_TOKEN, created
   #   via the "travis encrypt" command using the project repo's public key
   - secure: "HxbZfYJu51S1abMofvi5AKF+zwPpqgTnrlmkU3l/DTzxvEEgNUDnjBF5/4nhGZRBmeHpn2ZqQWkUvdJjoXujnfH2dEhZXnRjeH2rmAtB3SsZlCr1SXpb8VEUUC6KU2l8co5PaaLhEj5xHJ4KRVlh+yEAkeMJPiXWk4pD+KDzOAPJi3CLompy07XcsYCErGB7hXtnlkK7fDwRyxR83aDBKZHsxgHfHC4xJOgjRJmh/ggkHm1Lp8IljuXS5AB9V3GwXCebOIYdYvWJAW1yor5ZNRNQqxmglqQldHexvzSWDelotT7djU8hLKkDkrL1LhrpwLPLNtCPqQ3avX99SlfmUcKgd+XRRJ+i1HX2oKtsNsfL1BOeXKeNH7Z2moQGhVP0XMbrCWWOSZfMM7kquYvlT8ZW7TMQSgqbnOaoITGUfWgv7EXRQM5Wn+GfeSusr8e0L9gdlMucmpl9UGatjN4AHLovDSnMrwzP+kARewhwCI/yebnxknos6+ONQ62kXSn88nhfqTFIl6AKM3nuLVJa8z8ianbcld0fa+iCKuCYylyQyWIFEEIxb0A7Pkwtw59fJtutpRuGfKEPUU+U4On1p2gFYUHP0zNrPGKqNkx6qRwJQs2lIaYlAjuuSL1V/ZDq1u3kt4oZTQ3slqYcKSjZiEz93Bw8XAX7F+XT2fp6XSg="

addons:
  coverity_scan:
    project:
      name: "CESNET/Netopeer2"
    notification_email: rkrejci@cesnet.cz
    build_command_prepend: "mkdir build_cli; cd build_cli; cmake ../cli; mkdir ../build_server; cd ../build_server; cmake ../server; cd .."
    build_command: "./covbuild.sh"
    branch_pattern: coverity

script:
<<<<<<< HEAD
  # do nothing, everything here is done in coverity addon
  - true
=======
  - mkdir build-server && cd build-server && cmake ../server && make -j2 && make test
>>>>>>> 737af3ec

after_success:
  - if [ "${CC}" = "gcc" ]; then bash <(curl -s https://codecov.io/bash); fi
<|MERGE_RESOLUTION|>--- conflicted
+++ resolved
@@ -73,12 +73,7 @@
     branch_pattern: coverity
 
 script:
-<<<<<<< HEAD
-  # do nothing, everything here is done in coverity addon
-  - true
-=======
   - mkdir build-server && cd build-server && cmake ../server && make -j2 && make test
->>>>>>> 737af3ec
 
 after_success:
   - if [ "${CC}" = "gcc" ]; then bash <(curl -s https://codecov.io/bash); fi
