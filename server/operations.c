--- conflicted
+++ resolved
@@ -215,13 +215,6 @@
         }
     }
 
-<<<<<<< HEAD
-    if (recursion) {
-        sprintf(buf, "%s/*", value->xpath);
-        rc = sr_get_items_iter(ds, buf, &iter);
-        if (rc != SR_ERR_OK) {
-            ERR("Getting items (%s) from sysrepo failed (%s)", value->xpath, sr_strerror(rc));
-=======
     return size;
 }
 
@@ -393,7 +386,6 @@
     /* that is it, it seems */
     if (!elem->child) {
         if (xpath_add_filter(*buf, filters, filter_count)) {
->>>>>>> 3924972d
             goto error;
         }
         *buf = NULL;
@@ -641,16 +633,6 @@
         }
     }
 
-<<<<<<< HEAD
-    for (i = 0; list[i]; i++) {
-        asprintf(&xpath, "/%s:*", list[i]);
-
-        /* get all list instances with their content (recursive) */
-        rc = sr_get_items_iter(ds, xpath, &iter);
-        free(xpath);
-        if (rc == SR_ERR_UNKNOWN_MODEL) {
-            /* skip internal modules not known to sysrepo */
-=======
     /* refresh sysrepo data */
     sr_session_refresh(ds);
 
@@ -659,7 +641,6 @@
         rc = sr_get_items(ds, filters[i], &values, &value_count);
         if ((rc == SR_ERR_UNKNOWN_MODEL) || (rc == SR_ERR_NOT_FOUND)) {
             /* skip internal modules not known to sysrepo and modules without data */
->>>>>>> 3924972d
             continue;
         } else if (rc != SR_ERR_OK) {
             ERR("Getting items (%s) from sysrepo failed (%s).", filters[i], sr_strerror(rc));
