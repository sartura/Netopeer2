--- conflicted
+++ resolved
@@ -802,12 +802,6 @@
     char numstr[22];
     struct ly_set *set;
     struct lyd_node *iter;
-<<<<<<< HEAD
-
-    ly_errno = LY_SUCCESS;
-    *new_node = lyd_new_path(root, np2srv.ly_ctx, sr_val->xpath, op_get_srval(np2srv.ly_ctx, sr_val, numstr), 0,
-                             LYD_PATH_OPT_UPDATE);
-=======
     unsigned int u = 0;
     char *str;
 
@@ -818,7 +812,6 @@
 
     ly_errno = LY_SUCCESS;
     *new_node = lyd_new_path(root, np2srv.ly_ctx, sr_val->xpath, str, 0, LYD_PATH_OPT_UPDATE);
->>>>>>> 15fe4971
     if (ly_errno) {
         return -1;
     }
@@ -832,25 +825,6 @@
         if (sr_val->dflt) {
             /* find the actual node supposed to be created */
             set = lyd_find_xpath(root, sr_val->xpath);
-<<<<<<< HEAD
-            if (!set || (set->number != 1)) {
-                EINT;
-                return -1;
-            }
-
-            /* go up, back to the top-most created node */
-            for (iter = set->set.d[0]; iter != *new_node; iter = iter->parent) {
-                if (iter->schema->nodetype == LYS_CONTAINER && ((struct lys_node_container *)iter->schema)->presence) {
-                    /* presence container */
-                    break;
-                } else if (iter->schema->nodetype == LYS_LIST && ((struct lys_node_list *)iter->schema)->keys_size) {
-                    /* list with keys */
-                    break;
-                }
-                iter->dflt = 1;
-            }
-            iter->dflt = 1;
-=======
             if (!set) {
                 EINT;
                 return -1;
@@ -884,7 +858,6 @@
                     iter->dflt = 1;
                 }
             }
->>>>>>> 15fe4971
 
             ly_set_free(set);
         } else { /* non default node, propagate it to the parents */
