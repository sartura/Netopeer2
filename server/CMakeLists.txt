--- conflicted
+++ resolved
@@ -13,11 +13,7 @@
 endif()
 
 # set version
-<<<<<<< HEAD
-set(NP2SRV_VERSION 0.3.76)
-=======
 set(NP2SRV_VERSION 0.3.84)
->>>>>>> 95efa147
 
 # set default build type if not specified by user
 if(NOT CMAKE_BUILD_TYPE)
